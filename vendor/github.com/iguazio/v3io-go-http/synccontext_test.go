package v3io

import (
	"fmt"
	"sync"
	"testing"

	"github.com/nuclio/nuclio/pkg/zap"
	"github.com/stretchr/testify/suite"
)

//
// Base
//

type SyncContextTestSuite struct {
	suite.Suite
	logger    Logger
	context   *Context
	session   *Session
	container *Container
}

func (suite *SyncContextTestSuite) SetupTest() {
	var err error

	suite.logger, err = nucliozap.NewNuclioZapTest("test")

	suite.context, err = NewContext(suite.logger, "192.168.51.240:8081", 1)
	suite.Require().NoError(err, "Failed to create context")

	suite.session, err = suite.context.NewSession("iguazio", "iguazio", "iguazio")
	suite.Require().NoError(err, "Failed to create session")

	suite.container, err = suite.session.NewContainer("1024")
	suite.Require().NoError(err, "Failed to create container")
}

//
// Object tests
//

type SyncContextObjectTestSuite struct {
	SyncContextTestSuite
}

func (suite *SyncContextObjectTestSuite) TestObject() {
	path := "object.txt"
	contents := "vegans are better than everyone"

	//
	// PUT contents to some object
	//

	err := suite.container.Sync.PutObject(&PutObjectInput{
		Path: path,
		Body: []byte(contents),
	})

	suite.Require().NoError(err, "Failed to put")

	//
	// Get the contents
	//

	response, err := suite.container.Sync.GetObject(&GetObjectInput{
		Path: path,
	})

	suite.Require().NoError(err, "Failed to get")

	// make sure buckets is not empty
	suite.Require().Equal(contents, string(response.Body()))

	// release the response
	response.Release()

	//
	// Delete the object
	//

	err = suite.container.Sync.DeleteObject(&DeleteObjectInput{
		Path: path,
	})

	suite.Require().NoError(err, "Failed to delete")

	//
	// Get the contents again (should fail)
	//

	response, err = suite.container.Sync.GetObject(&GetObjectInput{
		Path: path,
	})

	suite.Require().Error(err, "Failed to get")
	suite.Require().Nil(response)
}

//
// EMD tests
//
<<<<<<< HEAD

type SyncContextEMDTestSuite struct {
	SyncContextTestSuite
}

=======

type SyncContextEMDTestSuite struct {
	SyncContextTestSuite
	items map[string]map[string]interface{}
}

>>>>>>> 0d3b89f7
func (suite *SyncContextEMDTestSuite) TestEMD() {
	items := map[string]map[string]interface{}{
		"bob":    {"age": 42, "feature": "mustache"},
		"linda":  {"age": 41, "feature": "singing"},
		"louise": {"age": 9, "feature": "bunny ears"},
		"tina":   {"age": 14, "feature": "butts"},
	}

	//
	// Create items one by one
	//

	// create the items
	for itemKey, itemAttributes := range items {
		input := PutItemInput{
			Path:       "emd0/" + itemKey,
			Attributes: itemAttributes,
		}

		// get a specific bucket
		err := suite.container.Sync.PutItem(&input)
		suite.Require().NoError(err, "Failed to put item")
	}

	suite.verifyItems(items)

	//
	// Update item and verify
	//

	// update louise item
	updateItemInput := UpdateItemInput{
		Path: "emd0/louise",
		Attributes: map[string]interface{}{
			"height": 130,
			"quip":   "i can smell fear on you",
		},
	}

	err := suite.container.Sync.UpdateItem(&updateItemInput)
	suite.Require().NoError(err, "Failed to update item")

	// get louise
	getItemInput := GetItemInput{
		Path:           "emd0/louise",
		AttributeNames: []string{"__size", "age", "quip", "height"},
	}

	response, err := suite.container.Sync.GetItem(&getItemInput)
	suite.Require().NoError(err, "Failed to get item")

	getItemOutput := response.Output.(*GetItemOutput)

	// make sure we got the age and quip correctly
	suite.Require().Equal(0, getItemOutput.Item["__size"].(int))
	suite.Require().Equal(130, getItemOutput.Item["height"].(int))
	suite.Require().Equal("i can smell fear on you", getItemOutput.Item["quip"].(string))
	suite.Require().Equal(9, getItemOutput.Item["age"].(int))

	// release the response
	response.Release()

	// get all items whose age is over 15
	getItemsInput := GetItemsInput{
		Path:           "emd0/",
		AttributeNames: []string{"age", "feature"},
		Filter:         "age > 15",
	}

	response, err = suite.container.Sync.GetItems(&getItemsInput)
	suite.Require().NoError(err, "Failed to get items")

	getItemsOutput := response.Output.(*GetItemsOutput)
	suite.Require().Len(getItemsOutput.Items, 2)

	// iterate over age, make sure it's over 15
	for _, item := range getItemsOutput.Items {
		suite.Require().True(item["age"].(int) > 15)
	}

	// release the response
	response.Release()

	//
	// Increment age
	//

	incrementAgeExpression := "age = age + 1"

	// update louise's age
	updateItemInput = UpdateItemInput{
		Path:       "emd0/louise",
		Expression: &incrementAgeExpression,
	}

	err = suite.container.Sync.UpdateItem(&updateItemInput)
	suite.Require().NoError(err, "Failed to update item")

	// get tina
	getItemInput = GetItemInput{
		Path:           "emd0/louise",
		AttributeNames: []string{"age"},
	}

	response, err = suite.container.Sync.GetItem(&getItemInput)
	suite.Require().NoError(err, "Failed to get item")

	getItemOutput = response.Output.(*GetItemOutput)

	// check that age incremented
	suite.Require().Equal(10, getItemOutput.Item["age"].(int))

	// release the response
	response.Release()

	//
	// Delete everything
	//

	suite.deleteItems(items)
}

func (suite *SyncContextEMDTestSuite) TestPutItems() {
	items := map[string]map[string]interface{}{
		"bob":   {"age": 42, "feature": "mustache"},
		"linda": {"age": 41, "feature": "singing"},
	}

	// get a specific bucket
	response, err := suite.container.Sync.PutItems(&PutItemsInput{
		Path:  "emd0",
		Items: items,
	})
	suite.Require().NoError(err, "Failed to put items")

	putItemsOutput := response.Output.(*PutItemsOutput)

	// must succeed - everything was valid
	suite.Require().True(putItemsOutput.Success)
	suite.Require().Nil(putItemsOutput.Errors)

	response.Release()

	suite.verifyItems(items)

	suite.deleteItems(items)
}

func (suite *SyncContextEMDTestSuite) TestPutItemsWithError() {
	items := map[string]map[string]interface{}{
		"bob":     {"age": 42, "feature": "mustache"},
		"linda":   {"age": 41, "feature": "singing"},
		"invalid": {"__name": "foo", "feature": "singing"},
	}

	// get a specific bucket
	response, err := suite.container.Sync.PutItems(&PutItemsInput{
		Path:  "emd0",
		Items: items,
	})
	suite.Require().NoError(err, "Failed to put items")

	putItemsOutput := response.Output.(*PutItemsOutput)

	// must succeed - everything was valid
	suite.Require().False(putItemsOutput.Success)
	suite.Require().NotNil(putItemsOutput.Errors)
	suite.Require().NotNil(putItemsOutput.Errors["invalid"])

	response.Release()

	// remove invalid because it shouldn't be verified / deleted
	delete(items, "invalid")

	suite.verifyItems(items)

	suite.deleteItems(items)
}

func (suite *SyncContextEMDTestSuite) verifyItems(items map[string]map[string]interface{}) {

	// get all items
	getItemsInput := GetItemsInput{
		Path:           "emd0/",
		AttributeNames: []string{"*"},
	}

	response, err := suite.container.Sync.GetItems(&getItemsInput)
	suite.Require().NoError(err, "Failed to get items")

	getItemsOutput := response.Output.(*GetItemsOutput)
	suite.Require().Len(getItemsOutput.Items, len(items))

	// TODO: test values

	// release the response
	response.Release()
}

func (suite *SyncContextEMDTestSuite) deleteItems(items map[string]map[string]interface{}) {

	// delete the items
	for itemKey, _ := range items {
		input := DeleteObjectInput{
			Path: "emd0/" + itemKey,
		}

		// get a specific bucket
		err := suite.container.Sync.DeleteObject(&input)
		suite.Require().NoError(err, "Failed to delete item")
	}

	// delete the directory
	err := suite.container.Sync.DeleteObject(&DeleteObjectInput{
		Path: "emd0/",
	})

	suite.Require().NoError(err, "Failed to delete")
}

//
// Stream tests
//

type SyncContextStreamTestSuite struct {
	SyncContextTestSuite
	testPath string
}

func (suite *SyncContextStreamTestSuite) SetupTest() {
	suite.SyncContextTestSuite.SetupTest()

	suite.testPath = "stream-test"

	suite.deleteAllStreamsInPath(suite.testPath)
}

func (suite *SyncContextStreamTestSuite) TearDownTest() {
	suite.deleteAllStreamsInPath(suite.testPath)
}

func (suite *SyncContextStreamTestSuite) TestStream() {
	streamPath := fmt.Sprintf("%s/mystream/", suite.testPath)

	//
	// Create the stream
	//

	err := suite.container.Sync.CreateStream(&CreateStreamInput{
		Path:                 streamPath,
		ShardCount:           4,
		RetentionPeriodHours: 1,
	})

	suite.Require().NoError(err, "Failed to create stream")

	//
	// Put some records
	//

	firstShardID := 1
	secondShardID := 2
	invalidShardID := 10

	records := []*StreamRecord{
		{ShardID: &firstShardID, Data: []byte("first shard record #1")},
		{ShardID: &firstShardID, Data: []byte("first shard record #2")},
		{ShardID: &invalidShardID, Data: []byte("invalid shard record #1")},
		{ShardID: &secondShardID, Data: []byte("second shard record #1")},
		{Data: []byte("some shard record #1")},
	}

	response, err := suite.container.Sync.PutRecords(&PutRecordsInput{
		Path:    streamPath,
		Records: records,
	})
	suite.Require().NoError(err, "Failed to put records")

	putRecordsResponse := response.Output.(*PutRecordsOutput)

	// should have one failure
	suite.Require().Equal(1, putRecordsResponse.FailedRecordCount)

	// verify record results
	for recordIdx, record := range putRecordsResponse.Records {

		// third record should've failed
		if recordIdx == 2 {
			suite.Require().NotEqual(0, record.ErrorCode)
		} else {
			suite.Require().Equal(0, record.ErrorCode)
		}
	}

	response.Release()

	//
	// Seek
	//

	response, err = suite.container.Sync.SeekShard(&SeekShardInput{
		Path: streamPath + "1",
		Type: SeekShardInputTypeEarliest,
	})

	suite.Require().NoError(err, "Failed to seek shard")
	location := response.Output.(*SeekShardOutput).Location

	suite.Require().NotEqual("", location)

	response.Release()

	//
	// Get records
	//

	response, err = suite.container.Sync.GetRecords(&GetRecordsInput{
		Path:     streamPath + "1",
		Location: location,
		Limit:    100,
	})

	suite.Require().NoError(err, "Failed to get records")

	getRecordsOutput := response.Output.(*GetRecordsOutput)

	suite.Require().Equal("first shard record #1", string(getRecordsOutput.Records[0].Data))
	suite.Require().Equal("first shard record #2", string(getRecordsOutput.Records[1].Data))

	response.Release()

	//
	// Delete stream
	//

	err = suite.container.Sync.DeleteStream(&DeleteStreamInput{
		Path: streamPath,
	})
	suite.Require().NoError(err, "Failed to delete stream")
}

func (suite *SyncContextStreamTestSuite) deleteAllStreamsInPath(path string) error {

	// get all streams in the test path
	response, err := suite.container.Sync.ListBucket(&ListBucketInput{
		Path: path,
	})

	if err != nil {
		return err
	}

	defer response.Release()

	// iterate over streams (prefixes) and delete them
	for _, commonPrefix := range response.Output.(*ListBucketOutput).CommonPrefixes {

		suite.container.Sync.DeleteStream(&DeleteStreamInput{
			Path: commonPrefix.Prefix,
		})
	}

	return nil
}

//
// Cursor test
//

type SyncContextCursorTestSuite struct {
	SyncContextTestSuite
	numItems int
}

func (suite *SyncContextCursorTestSuite) SetupTest() {
	suite.SyncContextTestSuite.SetupTest()

	suite.numItems = 50

	// create N items
	for itemIndex := 0; itemIndex < suite.numItems; itemIndex++ {
		input := PutItemInput{
			Path:       suite.getItemKey(itemIndex),
			Attributes: map[string]interface{}{"attr": itemIndex},
		}

		// get a specific bucket
		err := suite.container.Sync.PutItem(&input)
		suite.Require().NoError(err, "Failed to put item")
	}
}

func (suite *SyncContextCursorTestSuite) TearDownTest() {
	for itemIndex := 0; itemIndex < suite.numItems; itemIndex++ {
		input := DeleteObjectInput{
			Path: suite.getItemKey(itemIndex),
		}

		// get a specific bucket
		err := suite.container.Sync.DeleteObject(&input)
		suite.Require().NoError(err, "Failed to delete item")
	}
}

func (suite *SyncContextCursorTestSuite) TestEMDCursorNoEntries() {
	// suite.T().Skip()

	getItemsInput := GetItemsInput{
		Path:           "emd0",
		AttributeNames: []string{"*"},
		Filter:         "attr > 100000",
	}

	cursor, err := suite.container.Sync.GetItemsCursor(&getItemsInput)
	suite.Require().NoError(err, "Failed to get items")

	item, err := cursor.Next()
	suite.Require().NoError(err)
	suite.Require().Nil(item)

	cursor.Release()
}

func (suite *SyncContextCursorTestSuite) TestEMDCursorNext() {
	// suite.T().Skip()

	getItemsInput := GetItemsInput{
		Path:           "emd0",
		AttributeNames: []string{"*"},
		Limit:          5,
	}

	cursor, err := suite.container.Sync.GetItemsCursor(&getItemsInput)
	suite.Require().NoError(err, "Failed to get items")

	for itemIndex := 0; itemIndex < suite.numItems; itemIndex++ {
		item, err := cursor.Next()
		suite.Require().NoError(err)
		suite.Require().NotNil(item)

		suite.verifyItem(item)
	}

	cursor.Release()
}

func (suite *SyncContextCursorTestSuite) TestEMDCursorAll() {
	// suite.T().Skip()

	getItemsInput := GetItemsInput{
		Path:           "emd0",
		AttributeNames: []string{"*"},
		Limit:          5,
	}

	cursor, err := suite.container.Sync.GetItemsCursor(&getItemsInput)
	suite.Require().NoError(err, "Failed to get items cursor")

	items, err := cursor.All()
	suite.Require().NoError(err, "Failed to get all items")

	suite.Require().Len(items, suite.numItems)

	// verify values
	for _, item := range items {
		suite.verifyItem(item)
	}

	cursor.Release()
}

func (suite *SyncContextCursorTestSuite) getItemKey(itemIndex int) string {
	return fmt.Sprintf("emd0/item-%d", itemIndex)
}

func (suite *SyncContextCursorTestSuite) verifyItem(item *Item) {
	suite.Require().Equal((*item)["__name"].(string), fmt.Sprintf("item-%d", (*item)["attr"]))
}

//
// Stress test
//

type SyncContextStressTestSuite struct {
	SyncContextTestSuite
}

func (suite *SyncContextStressTestSuite) TestStressPutGet() {
	// suite.T().Skip()

	pathTemplate := "stress/stress-%d.txt"
	contents := "0123456789"

	waitGroup := sync.WaitGroup{}

	// spawn workers - each putting / getting a different object
	for workerIndex := 0; workerIndex < 32; workerIndex++ {
		waitGroup.Add(1)

		go func(workerIndex int) {
			path := fmt.Sprintf(pathTemplate, workerIndex)

			for iteration := 0; iteration < 50; iteration++ {

				err := suite.container.Sync.PutObject(&PutObjectInput{
					Path: path,
					Body: []byte(contents),
				})

				suite.Require().NoError(err, "Failed to put")

				response, err := suite.container.Sync.GetObject(&GetObjectInput{
					Path: path,
				})

				suite.Require().NoError(err, "Failed to get")

				// release the response
				response.Release()
			}

			// delete the object
			err := suite.container.Sync.DeleteObject(&DeleteObjectInput{
				Path: path,
			})

			suite.Require().NoError(err, "Failed to delete")

			// signal that this worker is done
			waitGroup.Done()
		}(workerIndex)
	}

	waitGroup.Wait()
}

// In order for 'go test' to run this suite, we need to create
// a normal test function and pass our suite to suite.Run
func TestSyncContextTestSuite(t *testing.T) {
	suite.Run(t, new(SyncContextObjectTestSuite))
	suite.Run(t, new(SyncContextEMDTestSuite))
	suite.Run(t, new(SyncContextStreamTestSuite))
	suite.Run(t, new(SyncContextCursorTestSuite))
	suite.Run(t, new(SyncContextStressTestSuite))
}<|MERGE_RESOLUTION|>--- conflicted
+++ resolved
@@ -100,20 +100,11 @@
 //
 // EMD tests
 //
-<<<<<<< HEAD
 
 type SyncContextEMDTestSuite struct {
 	SyncContextTestSuite
 }
 
-=======
-
-type SyncContextEMDTestSuite struct {
-	SyncContextTestSuite
-	items map[string]map[string]interface{}
-}
-
->>>>>>> 0d3b89f7
 func (suite *SyncContextEMDTestSuite) TestEMD() {
 	items := map[string]map[string]interface{}{
 		"bob":    {"age": 42, "feature": "mustache"},
